--- conflicted
+++ resolved
@@ -171,9 +171,7 @@
 .pypirc
 
 # dev scripts
-<<<<<<< HEAD
 tmp.py
-.vscode/launch.json
-=======
-tmp.py
->>>>>>> 70cfbfac
+
+# vs code
+.vscode/