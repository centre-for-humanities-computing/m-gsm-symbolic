[project]
name = "m-gsm-symbolic"
version = "0.1.0"
description = "Add your description here"
readme = "README.md"
authors = [
    { name = "Kenneth Enevoldsen", email = "kennethcenevoldsen@gmail.com" },
]
<<<<<<< HEAD
requires-python = ">=3.10,<3.13"
dependencies = [
    "ipykernel>=6.29.5",
    "openai>=1.82.0",
    "protobuf>=6.31.0",
    "torch>=2.7.0",
    "transformers>=4.52.3",
=======
requires-python = ">=3.13"
dependencies = [
    "pydantic>=2.11.4",
>>>>>>> 8b4f6b18
]

[build-system]
requires = ["hatchling"]
build-backend = "hatchling.build"

[dependency-groups]
dev = ["ruff>=0.9.7", "ipykernel>=6.29.5", "pytest>=8.3.5"]<|MERGE_RESOLUTION|>--- conflicted
+++ resolved
@@ -1,25 +1,14 @@
 [project]
 name = "m-gsm-symbolic"
 version = "0.1.0"
-description = "Add your description here"
+description = "A codebase for examining the cross-lingual transfer of reasoning."
 readme = "README.md"
 authors = [
     { name = "Kenneth Enevoldsen", email = "kennethcenevoldsen@gmail.com" },
 ]
-<<<<<<< HEAD
+
 requires-python = ">=3.10,<3.13"
-dependencies = [
-    "ipykernel>=6.29.5",
-    "openai>=1.82.0",
-    "protobuf>=6.31.0",
-    "torch>=2.7.0",
-    "transformers>=4.52.3",
-=======
-requires-python = ">=3.13"
-dependencies = [
-    "pydantic>=2.11.4",
->>>>>>> 8b4f6b18
-]
+dependencies = ["pydantic>=2.11.4"]
 
 [build-system]
 requires = ["hatchling"]
